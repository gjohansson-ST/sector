--- conflicted
+++ resolved
@@ -145,7 +145,6 @@
         panel_data = self.coordinator.data[panel_id]
         self._serial_id = panel_data.get("serial_id")
         self.entity_description = description
-<<<<<<< HEAD
         self._attr_unique_id = (
             f"sa_bs_{self._serial_id}_{str(lock_id)}" if lock_id else f"sa_bs_{self._serial_id}"
         )
@@ -167,19 +166,12 @@
                 sw_version="master",
                 via_device=(DOMAIN, self._serial_id),
             )
-=======
-        self._attr_unique_id = f"sa_bs_{panel_id}_{sensor_id or lock_id or 'panel'}"
-        self._attr_is_on = autolock if lock_id else False
-        self._attr_name = name
-        self._attr_device_info = device_info
->>>>>>> d6954fd8
 
     @callback
     def _handle_coordinator_update(self) -> None:
         """Handle updated data from the coordinator."""
         data = self.coordinator.data[self._panel_id]
 
-<<<<<<< HEAD
         if active := data.get(self.entity_description.key):
             self._attr_is_on = active
 
@@ -187,37 +179,15 @@
             self._attr_is_on = data.get("Closed", True)
         elif self.entity_description.key == "low_battery":
             self._attr_is_on = data.get("LowBattery", False)
-=======
-        # Handle updates for door and window sensors
-        if self._sensor_id:
-            door_window_data = self.coordinator.data[self._panel_id]["doors_and_windows"].get(
-                self._sensor_id, {}
-            )
-            if self.entity_description.key == "closed":
-                self._attr_is_on = door_window_data.get("Closed", True)
-            elif self.entity_description.key == "low_battery":
-                self._attr_is_on = door_window_data.get("LowBattery", False)
-
-        # Handle panel-level sensors
->>>>>>> d6954fd8
         elif self.entity_description.key == "online":
             self._attr_is_on = data.get("online")
         elif self.entity_description.key == "arm_ready":
             self._attr_is_on = data.get("arm_ready")
 
-<<<<<<< HEAD
         if locks := data.get("lock"):
             for lock, lock_data in locks.items():
                 if lock == self._lock_id:
                     self._attr_is_on = lock_data["autolock"]
-=======
-        # Handle lock sensors
-        if self._lock_id:
-            if locks := data.get("lock"):
-                lock_data = locks.get(self._lock_id)
-                if lock_data:
-                    self._attr_is_on = lock_data.get("autolock", False)
->>>>>>> d6954fd8
 
         super()._handle_coordinator_update()
 
